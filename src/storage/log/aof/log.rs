--- conflicted
+++ resolved
@@ -5,10 +5,9 @@
 
 use std::path::Path;
 use std::path::PathBuf;
-use std::sync::atomic::{AtomicBool, Ordering};
 
 use lru::LruCache;
-use parking_lot::{Mutex, RwLock};
+use parking_lot::RwLock;
 
 use crate::storage::log::{get_segment_range, Error, IOError, Options, Result, Segment};
 
@@ -20,28 +19,25 @@
 /// writing data in a sequential manner.
 pub struct Aol {
     /// The currently active segment where data is being written.
-    pub(crate) active_segment: Segment<RECORD_HEADER_SIZE>,
+    active_segment: Segment<RECORD_HEADER_SIZE>,
 
     /// The ID of the currently active segment.
-    pub(crate) active_segment_id: u64,
+    active_segment_id: u64,
 
     /// The directory where the segment files are located.
-    pub(crate) dir: PathBuf,
+    dir: PathBuf,
 
     /// Configuration options for the AOL instance.
-    pub(crate) opts: Options,
+    opts: Options,
 
     /// A flag indicating whether the AOL instance is closed or not.
     closed: bool,
 
     /// A read-write lock used to synchronize concurrent access to the AOL instance.
-    mutex: Mutex<()>,
+    mutex: RwLock<()>,
 
     /// A cache used to store recently used segments to avoid opening and closing the files.
     segment_cache: RwLock<LruCache<u64, Segment<RECORD_HEADER_SIZE>>>,
-
-    /// A flag indicating whether the AOL instance has encountered an IO error or not.
-    fsync_failed: AtomicBool,
 }
 
 impl Aol {
@@ -77,9 +73,8 @@
             dir: dir.to_path_buf(),
             opts: opts.clone(),
             closed: false,
-            mutex: Mutex::new(()),
+            mutex: RwLock::new(()),
             segment_cache: RwLock::new(cache),
-            fsync_failed: Default::default(),
         })
     }
 
@@ -110,7 +105,7 @@
     // Helper function to calculate the active segment ID
     fn calculate_current_write_segment_id(dir: &Path) -> Result<u64> {
         let (_, last) = get_segment_range(dir)?;
-        Ok(last)
+        Ok(if last > 0 { last + 1 } else { 0 })
     }
 
     /// Appends a record to the active segment.
@@ -138,86 +133,58 @@
             return Err(Error::SegmentClosed);
         }
 
-        self.check_if_fsync_failed()?;
-
         if rec.is_empty() {
             return Err(Error::EmptyBuffer);
         }
 
-        // Check if the record is larger than the maximum file size
-        if rec.len() > self.opts.max_file_size as usize {
-            return Err(Error::RecordTooLarge);
-        }
-
-        let _lock = self.mutex.lock();
+        let _lock = self.mutex.write();
 
         // Get options and initialize variables
         let opts = &self.opts;
-
-        // Calculate available space in the active segment
-        let available = opts.max_file_size as i64 - self.active_segment.offset() as i64;
-
-        // If the entire record can't fit into the remaining space of the current segment,
-        // close the current segment and create a new one
-        if available < rec.len() as i64 {
-            // Rotate to a new segment
-
-            // Sync and close the active segment
-            // Note that closing the segment will
-            // not close the underlying file until
-            // it is dropped.
-            self.active_segment.close()?;
-
-            // Increment the active segment id
-            self.active_segment_id += 1;
-
-            // Open a new segment for writing
-            let new_segment = Segment::open(&self.dir, self.active_segment_id, &self.opts)?;
-
-            // Retrieve the previous active segment and replace it with the new one
-            let _ = mem::replace(&mut self.active_segment, new_segment);
-        }
-
-        // Write the record to the segment
-        let result = self.active_segment.append(rec);
-        match result {
-            Ok((off, _)) => off,
-            Err(e) => {
-                if let Error::IO(_) = e {
-                    self.set_fsync_failed(true);
-                }
-                return Err(e);
-            }
-        };
-
-        let (off, _) = result.unwrap();
-        // Calculate offset only for the first chunk of data
-        let offset = off + self.calculate_offset();
-<<<<<<< HEAD
-
-        Ok((offset, rec.len()))
-    }
-
-    /// Flushes and syncs the active segment.
-    pub fn sync(&mut self) -> Result<()> {
-        self.check_if_fsync_failed()?;
-        self.active_segment.sync()
-=======
-
-        Ok((offset, rec.len()))
-    }
-
-    /// Flushes and syncs the active segment.
-    pub fn sync(&mut self) -> Result<()> {
-        self.check_if_fsync_failed()?;
-        self.active_segment.sync()
-    }
-
-    /// Flushes the active segment.
-    pub fn flush(&mut self) -> Result<()> {
-        self.check_if_fsync_failed()?;
-        self.active_segment.flush()
->>>>>>> 7e0a0d51
+        let mut n = 0usize;
+        let mut offset = 0;
+
+        // TODO: check if there is a potential infinite loop here if the
+        // record is larger than the max file size. Write a test to check this.
+        while n < rec.len() {
+            // Calculate available space in the active segment
+            let mut available = opts.max_file_size as i64 - self.active_segment.offset() as i64;
+
+            // If space is not available, create a new segment
+            if available <= 0 {
+                // Rotate to a new segment
+
+                // Sync and close the active segment
+                // Note that closing the segment will
+                // not close the underlying file until
+                // it is dropped.
+                self.active_segment.close()?;
+
+                // Increment the active segment id
+                self.active_segment_id += 1;
+
+                // Open a new segment for writing
+                let new_segment = Segment::open(&self.dir, self.active_segment_id, &self.opts)?;
+
+                // Retrieve the previous active segment and replace it with the new one
+                let _ = mem::replace(&mut self.active_segment, new_segment);
+
+                available = opts.max_file_size as i64;
+            }
+
+            // Calculate the amount of data to append
+            let d = std::cmp::min(available as usize, rec.len() - n);
+            let (off, _) = self.active_segment.append(&rec[n..n + d])?;
+
+            // Calculate offset only for the first chunk of data
+            if n == 0 {
+                offset = off + self.calculate_offset();
+            }
+
+            n += d;
+        }
+
+        Ok((offset, n))
     }
 
     // Helper function to calculate offset
@@ -244,8 +211,6 @@
     /// This function may return an error if the provided buffer is empty, or any I/O error occurs
     /// during the reading process.
     pub fn read_at(&self, buf: &mut [u8], off: u64) -> Result<usize> {
-        self.check_if_fsync_failed()?;
-
         if buf.is_empty() {
             return Err(Error::IO(IOError::new(
                 io::ErrorKind::UnexpectedEof,
@@ -260,6 +225,7 @@
             let read_offset = offset % self.opts.max_file_size;
 
             // Read data from the appropriate segment
+            // r += self.read_segment_data(&mut buf[r..], segment_id, read_offset)?;
             match self.read_segment_data(&mut buf[r..], segment_id, read_offset) {
                 Ok(bytes_read) => {
                     r += bytes_read;
@@ -291,7 +257,7 @@
         // During read, we acquire a lock to not allow concurrent writes and reads
         // to the active segment file to avoid seek errors.
         if segment_id == self.active_segment.id {
-            let _lock = self.mutex.lock();
+            let _lock = self.mutex.write();
             self.active_segment.read_at(buf, read_offset)
         } else {
             let mut cache = self.segment_cache.write();
@@ -308,56 +274,22 @@
     }
 
     pub fn close(&mut self) -> Result<()> {
-        let _lock = self.mutex.lock();
+        let _lock = self.mutex.write();
         self.active_segment.close()?;
         Ok(())
     }
 
     // Returns the current offset within the segment.
     pub fn offset(&self) -> Result<u64> {
-<<<<<<< HEAD
-        let _lock = self.mutex.lock();
+        let _lock = self.mutex.read();
         Ok((self.active_segment_id * self.opts.max_file_size) + self.active_segment.offset())
-=======
-        // Lock the mutex to ensure thread safety
-        let _lock = self.mutex.lock();
-
-        // Calculate the base offset
-        let base_offset = self.calculate_offset();
-
-        // Get the offset of the active segment
-        let active_segment_offset = self.active_segment.offset();
-
-        // Add the calculated offset to the offset of the active segment
-        Ok(base_offset + active_segment_offset)
->>>>>>> 7e0a0d51
     }
 
     pub fn size(&self) -> Result<u64> {
-        let _lock = self.mutex.lock();
+        let _lock = self.mutex.read();
         let cur_segment_size = self.active_segment.file_offset;
         let total_size = (self.active_segment_id * self.opts.max_file_size) + cur_segment_size;
         Ok(total_size)
-    }
-
-    #[inline]
-    fn set_fsync_failed(&self, failed: bool) {
-        self.fsync_failed.store(failed, Ordering::Release);
-    }
-
-    /// Checks if fsync failed and returns error if true. Otherwise, returns Ok.
-    /// This means writes or reads on the log file will not happpen if fsync failed previously.
-    /// The only way to recorver is to close and restart the store to repair the corruped log file.
-    #[inline]
-    fn check_if_fsync_failed(&self) -> Result<()> {
-        if self.fsync_failed.load(Ordering::Acquire) {
-            Err(Error::IO(IOError::new(
-                io::ErrorKind::Other,
-                "fsync failed",
-            )))
-        } else {
-            Ok(())
-        }
     }
 }
 
@@ -542,88 +474,4 @@
         // Test closing segment
         assert!(a.close().is_ok());
     }
-
-    #[test]
-    fn append_large_record() {
-        // Create a temporary directory
-        let temp_dir = create_temp_directory();
-
-        // Create aol options and open a aol file
-        let opts = Options {
-            max_file_size: 1024,
-            ..Default::default()
-        };
-        let mut a = Aol::open(temp_dir.path(), &opts).expect("should create aol");
-
-        let large_record = vec![1; 1025];
-        let small_record = vec![1; 1024];
-        let r = a.append(&small_record);
-        assert!(r.is_ok());
-        assert_eq!(1024, a.offset().unwrap());
-
-        let r = a.append(&large_record);
-        assert!(r.is_err());
-        assert_eq!(1024, a.offset().unwrap());
-    }
-
-    #[test]
-    fn fsync_failure() {
-        // Create a temporary directory
-        let temp_dir = create_temp_directory();
-
-        // Create aol options and open a aol file
-        let opts = Options {
-            max_file_size: 1024,
-            ..Default::default()
-        };
-        let mut a = Aol::open(temp_dir.path(), &opts).expect("should create aol");
-
-        let small_record = vec![1; 1024];
-        let r = a.append(&small_record);
-        assert!(r.is_ok());
-        assert_eq!(1024, a.offset().unwrap());
-
-        // Simulate fsync failure
-        a.set_fsync_failed(true);
-
-        // Writes should fail aftet fsync failure
-        let r = a.append(&small_record);
-        assert!(r.is_err());
-
-        // Reads should fail after fsync failure
-        let mut read_data = vec![0; 1024];
-        let r = a.read_at(&mut read_data, 0);
-        assert!(r.is_err());
-    }
-
-    #[test]
-    fn append_and_reload_to_check_active_segment_id() {
-        // Create a temporary directory
-        let temp_dir = create_temp_directory();
-
-        // Create aol options and open a aol file
-        let opts = Options {
-            max_file_size: 1024,
-            ..Default::default()
-        };
-        let mut a = Aol::open(temp_dir.path(), &opts).expect("should create aol");
-
-        let large_record = vec![1; 1024];
-        let small_record = vec![1; 512];
-        let r = a.append(&large_record);
-        assert!(r.is_ok());
-        assert_eq!(1024, a.offset().unwrap());
-
-        assert_eq!(0, a.active_segment_id);
-
-        a.close().expect("should close");
-
-        let mut a = Aol::open(temp_dir.path(), &opts).expect("should create aol");
-        assert_eq!(0, a.active_segment_id);
-
-        let r = a.append(&small_record);
-        assert!(r.is_ok());
-        assert_eq!(1536, a.offset().unwrap());
-        assert_eq!(1, a.active_segment_id);
-    }
 }