use std::sync::atomic::AtomicBool;
use std::sync::Arc;
use std::vec;

use async_channel::{bounded, Receiver, Sender};
use futures::{select, FutureExt};
use tokio::task::{spawn, JoinHandle};

use bytes::{Bytes, BytesMut};
use hashbrown::HashMap;
use parking_lot::RwLock;
use quick_cache::sync::Cache;
use tokio::sync::Mutex as AsyncMutex;
use vart::art::KV;

use crate::storage::{
    kv::{
        entry::{Entry, TxRecord, ValueRef},
        error::{Error, Result},
        indexer::Indexer,
        option::Options,
        oracle::Oracle,
        reader::{Reader, TxReader},
        repair::{repair_last_corrupted_segment, restore_repair_files},
        transaction::{Mode, Transaction},
    },
    log::{
        aof::log::Aol, write_field, Error as LogError, Metadata, MultiSegmentReader,
        Options as LogOptions, SegmentRef, BLOCK_SIZE,
    },
};

use super::transaction::Durability;

pub(crate) struct StoreInner {
    pub(crate) core: Arc<Core>,
    pub(crate) is_closed: AtomicBool,
    stop_tx: Sender<()>,
    task_runner_handle: Arc<AsyncMutex<Option<JoinHandle<()>>>>,
}

// Inner representation of the store. The wrapper will handle the asynchronous closing of the store.
impl StoreInner {
    /// Creates a new MVCC key-value store with the given options.
    /// It creates a new core with the options and wraps it in an atomic reference counter.
    /// It returns the store.
    pub fn new(opts: Options) -> Result<Self> {
        // TODO: make this channel size configurable
        let (writes_tx, writes_rx) = bounded(10000);
        let (stop_tx, stop_rx) = bounded(1);

        let core = Arc::new(Core::new(opts, writes_tx)?);
        let task_runner_handle = TaskRunner::new(core.clone(), writes_rx, stop_rx).spawn();

        Ok(Self {
            core,
            stop_tx,
            is_closed: AtomicBool::new(false),
            task_runner_handle: Arc::new(AsyncMutex::new(Some(task_runner_handle))),
        })
    }

    /// Closes the store. It sends a stop signal to the writer and waits for the done signal.
    pub async fn close(&self) -> Result<()> {
        if self.is_closed.load(std::sync::atomic::Ordering::SeqCst) {
            return Ok(());
        }

        // Send stop signal
        self.stop_tx
            .send(())
            .await
            .map_err(|e| Error::SendError(format!("{}", e)))?;

        // Wait for task to finish
        if let Some(handle) = self.task_runner_handle.lock().await.take() {
            handle.await.map_err(|e| {
                Error::ReceiveError(format!(
                    "Error occurred while closing the kv store. JoinError: {}",
                    e
                ))
            })?;
        }

        self.core.close()?;

        self.is_closed
            .store(true, std::sync::atomic::Ordering::Relaxed);

        Ok(())
    }
}

/// An MVCC-based transactional key-value store.
///
/// The store is closed asynchronously when it is dropped.
/// If you need to guarantee that the store is closed before the program continues, use the `close` method.

// This is a wrapper around the inner store to allow for asynchronous closing of the store.
#[derive(Default)]
pub struct Store {
    pub(crate) inner: Option<StoreInner>,
}

impl Store {
    /// Creates a new MVCC key-value store with the given options.
    pub fn new(opts: Options) -> Result<Self> {
        Ok(Self {
            inner: Some(StoreInner::new(opts)?),
        })
    }

    /// Begins a new read-write transaction.
    /// It creates a new transaction with the core and read-write mode, and sets the read timestamp from the oracle.
    /// It returns the transaction.
    pub fn begin(&self) -> Result<Transaction> {
        let txn = Transaction::new(self.inner.as_ref().unwrap().core.clone(), Mode::ReadWrite)?;
        Ok(txn)
    }

    /// Begins a new transaction with the given mode.
    /// It creates a new transaction with the core and the given mode, and sets the read timestamp from the oracle.
    /// It returns the transaction.
    pub fn begin_with_mode(&self, mode: Mode) -> Result<Transaction> {
        let txn = Transaction::new(self.inner.as_ref().unwrap().core.clone(), mode)?;
        Ok(txn)
    }

    /// Executes a function in a read-only transaction.
    /// It begins a new read-only transaction and executes the function with the transaction.
    /// It returns the result of the function.
    pub fn view(&self, f: impl FnOnce(&mut Transaction) -> Result<()>) -> Result<()> {
        let mut txn = self.begin_with_mode(Mode::ReadOnly)?;
        f(&mut txn)?;

        Ok(())
    }

    /// Executes a function in a read-write transaction and commits the transaction.
    /// It begins a new read-write transaction, executes the function with the transaction, and commits the transaction.
    /// It returns the result of the function.
    pub async fn write(
        self: Arc<Self>,
        f: impl FnOnce(&mut Transaction) -> Result<()>,
    ) -> Result<()> {
        let mut txn = self.begin_with_mode(Mode::ReadWrite)?;
        f(&mut txn)?;
        txn.commit().await?;

        Ok(())
    }

    /// Closes the inner store
    pub async fn close(&self) -> Result<()> {
        if let Some(inner) = self.inner.as_ref() {
            inner.close().await?;
        }

        Ok(())
    }
}

impl Drop for Store {
    fn drop(&mut self) {
        if let Some(inner) = self.inner.take() {
            // Close the store asynchronously
            tokio::spawn(async move {
                if let Err(err) = inner.close().await {
                    // TODO: use log/tracing instead of eprintln
                    eprintln!("Error occurred while closing the kv store: {}", err);
                }
            });
        }
    }
}

pub(crate) struct TaskRunner {
    core: Arc<Core>,
    writes_rx: Receiver<Task>,
    stop_rx: Receiver<()>,
}

impl TaskRunner {
    fn new(core: Arc<Core>, writes_rx: Receiver<Task>, stop_rx: Receiver<()>) -> Self {
        Self {
            core,
            writes_rx,
            stop_rx,
        }
    }

    fn spawn(self) -> JoinHandle<()> {
        spawn(Box::pin(async move {
            loop {
                select! {
                    req = self.writes_rx.recv().fuse() => {
                        let task = req.unwrap();
                        self.handle_task(task).await
                    },
                    _ = self.stop_rx.recv().fuse() => {
                        // Consume all remaining items in writes_rx
                        while let Ok(task) = self.writes_rx.try_recv() {
                            self.handle_task(task).await;
                        }
                        drop(self);
                        return;
                    },
                }
            }
        }))
    }

    async fn handle_task(&self, task: Task) {
        let core = self.core.clone();
        if let Err(err) = core.write_request(task).await {
            eprintln!("failed to write: {:?}", err);
        }
    }
}

/// Core of the key-value store.
pub struct Core {
    /// Index for store.
    pub(crate) indexer: RwLock<Indexer>,
    /// Options for store.
    pub(crate) opts: Options,
    /// Commit log for store.
    pub(crate) clog: Arc<RwLock<Aol>>,
    /// Manifest for store to track Store state.
    pub(crate) manifest: RwLock<Aol>,
    /// Transaction ID Oracle for store.
    pub(crate) oracle: Arc<Oracle>,
    /// Value cache for store.
    /// The assumption for this cache is that it should be useful for
    /// storing offsets that are frequently accessed (especially in
    /// the case of range scans)
    pub(crate) value_cache: Cache<u64, Bytes>,
    /// Flag to indicate if the store is closed.
    is_closed: AtomicBool,
    /// Channel to send write requests to the writer
    writes_tx: Sender<Task>,
}

/// A Task contains multiple entries to be written to the disk.
#[derive(Clone)]
pub struct Task {
    /// Entries contained in this task
    entries: Vec<Entry>,
    /// Use channel to notify that the value has been persisted to disk
    done: Option<Sender<Result<()>>>,
    /// Transaction ID
    tx_id: u64,
    /// Commit timestamp
    commit_ts: u64,
    /// Durability
    durability: Durability,
}

impl Core {
    fn initialize_indexer() -> Indexer {
        Indexer::new()
    }

    // This function initializes the manifest log for the database to store all settings.
    fn initialize_manifest(opts: &Options) -> Result<Aol> {
        let manifest_subdir = opts.dir.join("manifest");
        let mopts = LogOptions::default().with_file_extension("manifest".to_string());
        Aol::open(&manifest_subdir, &mopts).map_err(Error::from)
    }

    // This function initializes the commit log (clog) for the database.
    fn initialize_clog(opts: &Options) -> Result<Aol> {
        // It first constructs the path to the clog subdirectory within the database directory.
        let clog_subdir = opts.dir.join("clog");

        // Then it creates a LogOptions object to configure the clog.
        // The maximum file size for the clog is set to the max_segment_size option from the database options.
        // The file extension for the clog files is set to "clog".
        let copts = LogOptions::default()
            .with_max_file_size(opts.max_segment_size)
            .with_file_extension("clog".to_string());

        // It then attempts to restore any repair files in the clog subdirectory.
        // If this fails, the error is propagated up to the caller of the function.
        // This is required because the repair operation may have failed, and the
        // store should not be opened with existing repair files.
        //
        // Even though we are restoring the corrupted files, it will get repaired
        // during in the load_index function.
        restore_repair_files(clog_subdir.as_path().to_str().unwrap())?;

        // Finally, it attempts to open the clog with the specified options.
        // If this fails, the error is converted to a database error and then propagated up to the caller of the function.
        Aol::open(&clog_subdir, &copts).map_err(Error::from)
    }

    /// Creates a new Core with the given options.
    /// It initializes a new Indexer, opens or creates the manifest file,
    /// loads or creates metadata from the manifest file, updates the options with the loaded metadata,
    /// opens or creates the commit log file, loads the index from the commit log if it exists, creates
    /// and initializes an Oracle, creates and initializes a value cache, and constructs and returns
    /// the Core instance.
    pub fn new(opts: Options, writes_tx: Sender<Task>) -> Result<Self> {
        // Initialize a new Indexer with the provided options.
        let mut indexer = Self::initialize_indexer();

        // Determine options for the manifest file and open or create it.
        let mut manifest = Self::initialize_manifest(&opts)?;

        // Load options from the manifest file.
        let opts = Core::load_options(&opts, &mut manifest)?;

        // Determine options for the commit log file and open or create it.
        let mut clog = Self::initialize_clog(&opts)?;

        // Load the index from the commit log if it exists.
        if clog.size()? > 0 {
            Core::load_index(&opts, &mut clog, &mut indexer)?;
        }

        // Create and initialize an Oracle.
        let oracle = Oracle::new(&opts);
        oracle.set_ts(indexer.version());

        // Create and initialize value cache.
        let value_cache = Cache::new(opts.max_value_cache_size as usize);

        // Construct and return the Core instance.
        Ok(Self {
            indexer: RwLock::new(indexer),
            opts,
            manifest: RwLock::new(manifest),
            clog: Arc::new(RwLock::new(clog)),
            oracle: Arc::new(oracle),
            value_cache,
            is_closed: AtomicBool::new(false),
            writes_tx,
        })
    }

    pub(crate) fn read_ts(&self) -> Result<u64> {
        if self.is_closed() {
            return Err(Error::StoreClosed);
        }

        Ok(self.oracle.read_ts())
    }

    // The load_index function is responsible for loading the index from the log.
    fn load_index(opts: &Options, clog: &mut Aol, indexer: &mut Indexer) -> Result<()> {
        // The directory where the log segments are stored is determined.
        let clog_subdir = opts.dir.join("clog");

        // The segments are read from the directory.
        let sr = SegmentRef::read_segments_from_directory(clog_subdir.as_path())
            .expect("should read segments");

        // A MultiSegmentReader is created to read from multiple segments.
        let reader = MultiSegmentReader::new(sr)?;

        // A Reader is created from the MultiSegmentReader with the maximum segment size and block size.
        let reader = Reader::new_from(reader, opts.max_segment_size, BLOCK_SIZE);

        // A TxReader is created from the Reader to read transactions.
        let mut tx_reader = TxReader::new(reader, opts.max_key_size, opts.max_value_size);

        // A TxRecord is created to hold the transactions. The maximum number of entries per transaction is specified.
        let mut tx = TxRecord::new(opts.max_entries_per_txn as usize);

        // An Option is created to hold the segment ID and offset in case of corruption.
        let mut corruption_info: Option<(u64, u64)> = None;

        // A loop is started to read transactions.
        loop {
            // The TxRecord is reset for each iteration.
            tx.reset();

            // The TxReader attempts to read into the TxRecord.
            match tx_reader.read_into(&mut tx) {
                // If the read is successful, the entries are processed.
                Ok(value_offsets) => Core::process_entries(&tx, opts, &value_offsets, indexer)?,

                // If the end of the file is reached, the loop is broken.
                Err(Error::LogError(LogError::Eof(_))) => break,

                // If a corruption error is encountered, the segment ID and offset are stored and the loop is broken.
                Err(Error::LogError(LogError::Corruption(err))) => {
                    corruption_info = Some((err.segment_id, err.offset));
                    break;
                }

                // If any other error is encountered, it is returned immediately.
                Err(err) => return Err(err),
            };
        }

        // If a corruption was encountered, the last segment is repaired using the stored segment ID and offset.
        // The reason why the last segment is repaired is because the last segment is the one that was being actively
        // written to and acts like the active WAL file. Any corruption in the previous immutable segments is pure
        // corruption of the data and should be handled by the user.
        if let Some((corrupted_segment_id, corrupted_offset)) = corruption_info {
            eprintln!(
                "Repairing corrupted segment with id: {} and offset: {}",
                corrupted_segment_id, corrupted_offset
            );
            repair_last_corrupted_segment(clog, opts, corrupted_segment_id, corrupted_offset)?;
        }

        Ok(())
    }

    fn process_entries(
        tx: &TxRecord,
        opts: &Options,
        value_offsets: &HashMap<Bytes, usize>,
        indexer: &mut Indexer,
    ) -> Result<()> {
        let mut kv_pairs: Vec<KV<vart::VariableSizeKey, Bytes>> = tx
            .entries
            .iter()
            .map(|entry| {
                let index_value = ValueRef::encode(
                    &entry.key,
                    &entry.value,
                    entry.metadata.as_ref(),
                    value_offsets,
                    opts.max_value_threshold,
                );

                KV {
                    key: entry.key[..].into(),
                    value: index_value,
                    version: tx.header.id,
                    ts: tx.header.ts,
                }
            })
            .collect();

        indexer.bulk_insert(&mut kv_pairs)
    }

    fn load_options(opts: &Options, manifest: &mut Aol) -> Result<Options> {
        let current_metadata = opts.to_metadata();
        let existing_metadata_list = if !manifest.size()? > 0 {
            Core::load_manifests(opts)?
        } else {
            Vec::new()
        };

        Core::validate_options(opts, &existing_metadata_list)?;

        if let Some(existing) = existing_metadata_list.last() {
            if *existing == current_metadata {
                return Options::from_metadata(current_metadata, opts.dir.clone());
            }
        }

        let md_bytes = current_metadata.to_bytes()?;
        let mut buf = Vec::new();

        // Write the metadata to the manifest [md_len: u32][md_bytes: Vec<u8>]
        write_field(&md_bytes, &mut buf)?;
        manifest.append(&buf)?;

        // Update options with the loaded metadata.
        Options::from_metadata(current_metadata, opts.dir.clone())
    }

    fn validate_options(opts: &Options, existing_metadata_list: &[Metadata]) -> Result<()> {
        let mut last_max_value_size = 0;
        let mut last_max_key_size = 0;
        for metadata in existing_metadata_list {
            let options = Options::from_metadata(metadata.clone(), opts.dir.clone())?;
            if options.max_value_size < last_max_value_size {
                return Err(Error::MaxValueSizeCannotBeDecreased);
            }
            if options.max_key_size < last_max_key_size {
                return Err(Error::MaxKeySizeCannotBeDecreased);
            }
            last_max_value_size = options.max_value_size;
            last_max_key_size = options.max_key_size;
        }

        // Include current opts in the comparison
        if opts.max_value_size < last_max_value_size {
            return Err(Error::MaxValueSizeCannotBeDecreased);
        }
        if opts.max_key_size < last_max_key_size {
            return Err(Error::MaxKeySizeCannotBeDecreased);
        }

        Ok(())
    }
    /// Loads the latest options from the manifest log.
    fn load_manifests(opts: &Options) -> Result<Vec<Metadata>> {
        let manifest_subdir = opts.dir.join("manifest");
        let sr = SegmentRef::read_segments_from_directory(manifest_subdir.as_path())
            .expect("should read segments");
        let reader = MultiSegmentReader::new(sr)?;
        let mut reader = Reader::new_from(reader, 0, BLOCK_SIZE);

        let mut manifests: Vec<Metadata> = Vec::new(); // Initialize with an empty Vec

        loop {
            // Read the next transaction record from the log.
            let mut len_buf = [0; 4];
            let res = reader.read(&mut len_buf); // Read 4 bytes for the length
            if let Err(e) = res {
                if let Error::LogError(LogError::Eof(_)) = e {
                    break;
                } else {
                    return Err(e);
                }
            }

            let len = u32::from_be_bytes(len_buf) as usize; // Convert bytes to length
            let mut md_bytes = vec![0u8; len];
            reader.read(&mut md_bytes)?; // Read the actual metadata
            manifests.push(Metadata::new(Some(md_bytes))); // Add the new metadata to the Vec
        }

        Ok(manifests)
    }

    fn is_closed(&self) -> bool {
        self.is_closed.load(std::sync::atomic::Ordering::Relaxed)
    }

    pub(crate) fn close(&self) -> Result<()> {
        if self.is_closed() {
            return Ok(());
        }

        // Wait for the oracle to catch up to the latest commit transaction.
        let oracle = self.oracle.clone();
        let last_commit_ts = oracle.read_ts();
        oracle.wait_for(last_commit_ts);

        // Close the indexer
        self.indexer.write().close()?;

        // Close the commit log
        self.clog.write().close()?;

        // Close the manifest
        self.manifest.write().close()?;

        self.is_closed
            .store(true, std::sync::atomic::Ordering::Relaxed);

        Ok(())
    }

    pub(crate) async fn write_request(&self, req: Task) -> Result<()> {
        let done = req.done.clone();

        let result = self.write_entries(req);

        if let Some(done) = done {
            done.send(result.clone()).await?;
        }

        result
    }

    fn write_entries(&self, req: Task) -> Result<()> {
        if req.entries.is_empty() {
            return Ok(());
        }

        let current_offset = self.clog.read().offset()?;
        let tx_record = TxRecord::new_with_entries(req.entries.clone(), req.tx_id, req.commit_ts);
        let mut buf = BytesMut::new();
        let mut committed_values_offsets = HashMap::new();

        tx_record.encode(&mut buf, current_offset, &mut committed_values_offsets)?;

        self.append_to_log(&buf, req.durability)?;
        self.write_to_index(&req, &committed_values_offsets)?;

        Ok(())
    }

    fn append_to_log(&self, tx_record: &BytesMut, durability: Durability) -> Result<()> {
        let mut clog = self.clog.write();

        match durability {
            Durability::Immediate => {
                // Immediate durability means that the transaction is made to
                // fsync the data to disk before returning.
                clog.append(tx_record)?;
                clog.sync()?;
            }
            Durability::Eventual => {
<<<<<<< HEAD
=======
                // Eventual durability means that the transaction is made to
                // write to disk using the write_all method. But it does not
                // fsync the data to disk before returning.
                clog.append(tx_record)?;
                clog.flush()?;
            }
            Durability::Weak => {
                // Weak durability means that the transaction is made to
                // write to disk in size of BLOCK_SIZE. And it does not
                // fsync the data to disk before returning.
>>>>>>> 7e0a0d51
                clog.append(tx_record)?;
            }
        }

        Ok(())
    }

    fn write_to_index(
        &self,
        req: &Task,
        committed_values_offsets: &HashMap<Bytes, usize>,
    ) -> Result<()> {
        let mut index = self.indexer.write();
        let mut kv_pairs = Vec::new();

        for entry in &req.entries {
            let index_value = ValueRef::encode(
                &entry.key,
                &entry.value,
                entry.metadata.as_ref(),
                committed_values_offsets,
                self.opts.max_value_threshold,
            );

            kv_pairs.push(KV {
                key: entry.key[..].into(),
                value: index_value,
                version: req.tx_id,
                ts: req.commit_ts,
            });
        }

        index.bulk_insert(&mut kv_pairs)?;

        Ok(())
    }

    pub(crate) async fn send_to_write_channel(
        &self,
        entries: Vec<Entry>,
        tx_id: u64,
        commit_ts: u64,
        durability: Durability,
    ) -> Result<Receiver<Result<()>>> {
        let (tx, rx) = bounded(1);
        let req = Task {
            entries,
            done: Some(tx),
            tx_id,
            commit_ts,
            durability,
        };
        self.writes_tx.send(req).await?;
        Ok(rx)
    }
}

#[cfg(test)]
mod tests {
    use rand::prelude::SliceRandom;
    use rand::Rng;
    use std::sync::Arc;

    use crate::storage::kv::option::Options;
    use crate::storage::kv::store::{Store, Task, TaskRunner};
    use crate::storage::kv::transaction::Durability;

    use async_channel::bounded;
    use std::sync::atomic::{AtomicU64, Ordering};

    use bytes::Bytes;
    use tempdir::TempDir;

    fn create_temp_directory() -> TempDir {
        TempDir::new("test").unwrap()
    }

    #[tokio::test]
    async fn bulk_insert_and_reload() {
        // Create a temporary directory for testing
        let temp_dir = create_temp_directory();

        // Create store options with the test directory
        let mut opts = Options::new();
        opts.dir = temp_dir.path().to_path_buf();

        // Create a new store instance with VariableKey as the key type
        let store = Store::new(opts).expect("should create store");

        // Number of keys to generate
        let num_keys = 10000;

        // Create a vector to store the generated keys
        let mut keys: Vec<Bytes> = Vec::new();

        for (counter, _) in (1..=num_keys).enumerate() {
            // Convert the counter to Bytes
            let key_bytes = Bytes::from(counter.to_le_bytes().to_vec());

            // Add the key to the vector
            keys.push(key_bytes);
        }

        let default_value = Bytes::from("default_value".to_string());

        // Write the keys to the store
        for key in keys.iter() {
            // Start a new write transaction
            let mut txn = store.begin().unwrap();
            txn.set(key, &default_value).unwrap();
            txn.commit().await.unwrap();
        }

        // Read the keys to the store
        for key in keys.iter() {
            // Start a new read transaction
            let txn = store.begin().unwrap();
            let val = txn.get(key).unwrap().unwrap();
            // Assert that the value retrieved in txn3 matches default_value
            assert_eq!(val, default_value.as_ref());
        }

        // Drop the store to simulate closing it
        store.close().await.unwrap();

        // Create a new store instance but with values read from disk
        let mut opts = Options::new();
        opts.dir = temp_dir.path().to_path_buf();
        // This is to ensure values are read from disk
        opts.max_value_threshold = 0;

        let store = Store::new(opts).expect("should create store");

        // Read the keys to the store
        for key in keys.iter() {
            // Start a new read transaction
            let txn = store.begin().unwrap();
            let val = txn.get(key).unwrap().unwrap();
            // Assert that the value retrieved in txn matches default_value
            assert_eq!(val, default_value.as_ref());
        }
    }

    #[tokio::test]
    async fn store_open_and_update_options() {
        // // Create a temporary directory for testing
        let temp_dir = create_temp_directory();

        // Create store options with the test directory
        let mut opts = Options::new();
        opts.dir = temp_dir.path().to_path_buf();

        // Create a new store instance with VariableKey as the key type
        let store = Store::new(opts.clone()).expect("should create store");
        store.close().await.unwrap();

        // Update the options and use them to update the new store instance
        let mut opts = opts.clone();
        opts.max_value_cache_size = 5;

        let store = Store::new(opts.clone()).expect("should create store");
        let store_opts = store.inner.as_ref().unwrap().core.opts.clone();
        assert_eq!(store_opts, opts);
    }

    #[tokio::test]
    async fn increasing_max_key_value_size() {
        // Create a temporary directory for testing
        let temp_dir = create_temp_directory();

        // Create store options with the test directory
        let mut opts = Options::new();
        opts.dir = temp_dir.path().to_path_buf();

        // Create a new store instance with VariableKey as the key type
        let store = Store::new(opts.clone()).expect("should create store");
        store.close().await.unwrap();

        // Update the options and use them to update the new store instance
        let mut opts = opts.clone();
        opts.max_key_size += 1;
        opts.max_value_size += 1;

        // Try to create a new store instance with the updated options
        let result = Store::new(opts.clone());
        assert!(
            result.is_ok(),
            "should not throw an error when max_key_size or max_value_size is increased"
        );
    }

    #[tokio::test]
    async fn decreasing_max_key_value_size() {
        // Create a temporary directory for testing
        let temp_dir = create_temp_directory();

        // Create store options with the test directory
        let mut opts = Options::new();
        opts.dir = temp_dir.path().to_path_buf();

        // Create a new store instance with VariableKey as the key type
        let store = Store::new(opts.clone()).expect("should create store");
        store.close().await.unwrap();

        // Update the options and use them to update the new store instance
        {
            let mut opts = opts.clone();
            opts.max_key_size -= 1;

            let result = Store::new(opts.clone());
            assert!(
                result.is_err(),
                "should throw an error when max_key_size is decreased"
            );
            assert_eq!(
                result.err().unwrap().to_string(),
                "Max key size cannot be decreased".to_string()
            );
        }

        {
            let mut opts = opts.clone();
            opts.max_value_size -= 1;
            let result = Store::new(opts.clone());
            assert!(
                result.is_err(),
                "should throw an error when max_value_size is decreased"
            );

            assert_eq!(
                result.err().unwrap().to_string(),
                "Max value size cannot be decreased".to_string()
            );
        }
    }

    #[tokio::test]
    async fn insert_close_reopen() {
        // Create a temporary directory for testing
        let temp_dir = create_temp_directory();

        // Create store options with the test directory
        let mut opts = Options::new();
        opts.dir = temp_dir.path().to_path_buf();

        let num_ops = 10;

        for i in 1..=10 {
            // (Re)open the store
            let store = Store::new(opts.clone()).expect("should create store");

            // Append num_ops items to the store
            for j in 0..num_ops {
                let id = (i - 1) * num_ops + j;
                let key = format!("key{}", id);
                let value = format!("value{}", id);
                let mut txn = store.begin().unwrap();
                txn.set(key.as_bytes(), value.as_bytes()).unwrap();
                txn.commit().await.unwrap();
            }

            // Test that the items are still in the store
            for j in 0..(num_ops * i) {
                let key = format!("key{}", j);
                let value = format!("value{}", j);
                let value = value.into_bytes();
                let txn = store.begin().unwrap();
                let val = txn.get(key.as_bytes()).unwrap().unwrap();

                assert_eq!(val, value);
            }

            // Close the store again
            store.close().await.unwrap();
        }
    }

    #[tokio::test]
    async fn clone_store() {
        // Create a temporary directory for testing
        let temp_dir = create_temp_directory();

        // Create store options with the test directory
        let mut opts = Options::new();
        opts.dir = temp_dir.path().to_path_buf();

        // Create a new store instance with VariableKey as the key type
        let store = Arc::new(Store::new(opts).expect("should create store"));

        // Number of keys to generate
        let num_keys = 100;

        // Create a vector to store the generated keys
        let mut keys: Vec<Bytes> = Vec::new();

        for (counter, _) in (1..=num_keys).enumerate() {
            // Convert the counter to Bytes
            let key_bytes = Bytes::from(counter.to_le_bytes().to_vec());

            // Add the key to the vector
            keys.push(key_bytes);
        }

        let default_value = Bytes::from("default_value".to_string());
        let store1 = store.clone();

        // Write the keys to the store
        for key in keys.iter() {
            // Start a new write transaction
            let mut txn = store1.begin().unwrap();
            txn.set(key, &default_value).unwrap();
            txn.commit().await.unwrap();
        }
    }

    #[tokio::test]
    async fn stop_task_runner() {
        // Create a temporary directory for testing
        let temp_dir = create_temp_directory();

        // Create store options with the test directory
        let mut opts = Options::new();
        opts.dir = temp_dir.path().to_path_buf();

        // Create a new store instance with VariableKey as the key type
        let store = Store::new(opts).expect("should create store");

        let (writes_tx, writes_rx) = bounded(100);
        let (stop_tx, stop_rx) = bounded(1);
        let core = &store.inner.as_ref().unwrap().core;

        let runner = TaskRunner::new(core.clone(), writes_rx, stop_rx);
        let fut = runner.spawn();

        // Send some tasks
        let task_counter = Arc::new(AtomicU64::new(0));
        for i in 0..100 {
            let (done_tx, done_rx) = bounded(1);
            writes_tx
                .send(Task {
                    entries: vec![],
                    done: Some(done_tx),
                    tx_id: i,
                    commit_ts: i,
                    durability: Durability::default(),
                })
                .await
                .unwrap();

            let task_counter = Arc::clone(&task_counter);
            tokio::spawn(async move {
                done_rx.recv().await.unwrap().unwrap();
                task_counter.fetch_add(1, Ordering::SeqCst);
            });
        }

        // Send stop signal
        stop_tx.send(()).await.unwrap();

        // Wait for a while to let TaskRunner handle all tasks by waiting on done_rx
        fut.await.expect("TaskRunner should finish");

        // Wait for the spawned tokio thread to finish
        tokio::time::sleep(tokio::time::Duration::from_millis(1)).await;

        // Check if all tasks were handled
        assert_eq!(task_counter.load(Ordering::SeqCst), 100);
    }

    async fn concurrent_task(store: Arc<Store>) {
        let mut txn = store.begin().unwrap();
        txn.set(b"dummy key", b"dummy value").unwrap();
        txn.commit().await.unwrap();
    }

    #[tokio::test]
    async fn concurrent_test() {
        let mut opts = Options::new();
        opts.dir = create_temp_directory().path().to_path_buf();
        let db = Arc::new(Store::new(opts).expect("should create store"));
        let task1 = tokio::spawn(concurrent_task(db.clone()));
        let task2 = tokio::spawn(concurrent_task(db.clone()));
        let _ = tokio::try_join!(task1, task2).expect("Tasks failed");
    }

    #[tokio::test]
    async fn insert_then_read_then_delete_then_read() {
        // Create a temporary directory for testing
        let temp_dir = create_temp_directory();

        // Create store options with the test directory
        let mut opts = Options::new();
        opts.dir = temp_dir.path().to_path_buf();
        opts.max_value_threshold = 0;
        opts.max_value_cache_size = 0;

        // Create a new store instance with VariableKey as the key type
        let store = Store::new(opts).expect("should create store");

        // Number of keys to generate
        let num_keys = 5000;

        // Create a vector to store the generated keys
        let mut keys: Vec<Bytes> = Vec::new();

        for (counter, _) in (1..=num_keys).enumerate() {
            // Convert the counter to Bytes
            let key_bytes = Bytes::from(counter.to_le_bytes().to_vec());

            // Add the key to the vector
            keys.push(key_bytes);
        }

        let default_value = Bytes::from("default_value".to_string());

        // Write the keys to the store
        for key in keys.iter() {
            let mut txn = store.begin().unwrap();
            txn.set(key, &default_value).unwrap();
            txn.commit().await.unwrap();
        }

        // Read the keys from the store
        for key in keys.iter() {
            let txn = store.begin().unwrap();
            let val = txn.get(key).unwrap().unwrap();
            assert_eq!(val, default_value.as_ref());
        }

        // Delete the keys from the store
        for key in keys.iter() {
            let mut txn = store.begin().unwrap();
            txn.delete(key).unwrap();
            txn.commit().await.unwrap();
        }

        // ReWrite the keys to the store
        for key in keys.iter() {
            let mut txn = store.begin().unwrap();
            txn.set(key, &default_value).unwrap();
            txn.commit().await.unwrap();
        }

        // Read the keys from the store
        for key in keys.iter() {
            let txn = store.begin().unwrap();
            let val = txn.get(key).unwrap().unwrap();
            assert_eq!(val, default_value.as_ref());
        }
    }

    #[tokio::test]
    async fn records_not_lost_when_store_is_closed() {
        // Create a temporary directory for testing
        let temp_dir = create_temp_directory();

        // Create store options with the test directory
        let mut opts = Options::new();
        opts.dir = temp_dir.path().to_path_buf();

        let key = "key".as_bytes();
        let value = "value".as_bytes();

        {
            // Create a new store instance
            let store = Store::new(opts.clone()).expect("should create store");

            // Insert an item into the store
            let mut txn = store.begin().unwrap();
            txn.set(key, value).unwrap();
            txn.commit().await.unwrap();

            drop(txn);
            store.close().await.unwrap();
        }
        {
            // Reopen the store
            let store = Store::new(opts.clone()).expect("should create store");

            // Test that the item is still in the store
            let txn = store.begin().unwrap();
            let val = txn.get(key).unwrap();

            assert_eq!(val.unwrap(), value);
        }
    }

    async fn test_records_when_store_is_dropped(
        durability: Durability,
        wait: bool,
        should_exist: bool,
    ) {
        // Create a temporary directory for testing
        let temp_dir = create_temp_directory();

        // Create store options with the test directory
        let mut opts = Options::new();
        opts.dir = temp_dir.path().to_path_buf();

        let key = "key".as_bytes();
        let value = "value".as_bytes();

        {
            // Create a new store instance
            let store = Store::new(opts.clone()).expect("should create store");

            // Insert an item into the store
            let mut txn = store.begin().unwrap();
            txn.set_durability(durability);
            txn.set(key, value).unwrap();
            txn.commit().await.unwrap();

            drop(txn);
            drop(store);
        }

        if wait {
            // Give some room for the store to close asynchronously
            tokio::time::sleep(tokio::time::Duration::from_millis(1)).await;
        }

        {
            // Reopen the store
            let store = Store::new(opts.clone()).expect("should create store");

            // Test that the item is still in the store
            let txn = store.begin().unwrap();
            let val = txn.get(key).unwrap();

            if should_exist {
                assert_eq!(val.unwrap(), value);
            } else {
                assert!(val.is_none());
            }
        }
    }

    // This test is relevant today because unless the store is dropped, the data will not be persisted to disk.
    // Once the store automatically syncs the data to disk, this test will not verify the intended behaviour.
    #[tokio::test(flavor = "multi_thread")]
    async fn weak_durability_records_persist_after_drop() {
        test_records_when_store_is_dropped(Durability::Weak, true, true).await;
    }

    #[tokio::test]
    async fn eventual_durability_records_persist_after_drop() {
        test_records_when_store_is_dropped(Durability::Eventual, true, true).await;
    }

    // This simulates the case where the store is dropped and not closed, which will cause the data to be lost.
    #[tokio::test]
    async fn weak_durability_records_lost_without_wait() {
        test_records_when_store_is_dropped(Durability::Weak, false, false).await;
    }

    #[tokio::test]
    async fn eventual_durability_records_persist_without_wait() {
        test_records_when_store_is_dropped(Durability::Eventual, false, true).await;
    }

    #[tokio::test]
    async fn strong_durability_records_persist() {
        test_records_when_store_is_dropped(Durability::Immediate, true, true).await;
        test_records_when_store_is_dropped(Durability::Immediate, false, true).await;
    }

    #[tokio::test]
    async fn store_closed_twice_without_error() {
        // Create a temporary directory for testing
        let temp_dir = create_temp_directory();

        // Create store options with the test directory
        let mut opts = Options::new();
        opts.dir = temp_dir.path().to_path_buf();

        // Create a new store instance
        let store = Store::new(opts.clone()).expect("should create store");

        // Close the store once
        assert!(
            store.close().await.is_ok(),
            "should close store without error"
        );

        // Close the store a second time
        assert!(
            store.close().await.is_ok(),
            "should close store without error"
        );
    }

    /// Returns pairs of key, value
    fn gen_data(count: usize, key_size: usize, value_size: usize) -> Vec<(Vec<u8>, Vec<u8>)> {
        let mut pairs = vec![];

        for _ in 0..count {
            let key: Vec<u8> = (0..key_size).map(|_| rand::thread_rng().gen()).collect();
            let value: Vec<u8> = (0..value_size).map(|_| rand::thread_rng().gen()).collect();
            pairs.push((key, value));
        }

        pairs
    }

    async fn test_durability(durability: Durability, wait_enabled: bool) {
        // Create a temporary directory for testing
        let temp_dir = create_temp_directory();

        // Create store options with the test directory
        let mut opts = Options::new();
        opts.dir = temp_dir.path().to_path_buf();

        let num_elements = 100;
        let pairs = gen_data(num_elements, 16, 20);

        {
            // Create a new store instance
            let store = Store::new(opts.clone()).expect("should create store");

            let mut txn = store.begin().unwrap();
            txn.set_durability(durability);

            {
                for i in 0..num_elements {
                    let (key, value) = &pairs[i % pairs.len()];
                    txn.set(key.as_slice(), value.as_slice()).unwrap();
                }
            }
            txn.commit().await.unwrap();

            drop(store);
        }

        // Wait for a while to let close be called on drop as it is executed asynchronously
        if wait_enabled {
            tokio::time::sleep(tokio::time::Duration::from_millis(10)).await;
        }

        let store = Store::new(opts.clone()).expect("should create store");
        let txn = store.begin().unwrap();

        let mut key_order: Vec<usize> = (0..num_elements).collect();
        key_order.shuffle(&mut rand::thread_rng());

        {
            for i in &key_order {
                let (key, value) = &pairs[*i % pairs.len()];
                let val = txn.get(key.as_slice()).unwrap().unwrap();
                assert_eq!(&val, value);
            }
        }
    }

    #[tokio::test(flavor = "multi_thread")]
<<<<<<< HEAD
    async fn eventual_durability() {
        test_durability(Durability::Eventual, true).await;
=======
    async fn weak_durability() {
        test_durability(Durability::Weak, true).await;
    }

    #[tokio::test]
    async fn eventual_durability() {
        test_durability(Durability::Eventual, false).await;
>>>>>>> 7e0a0d51
    }

    #[tokio::test]
    async fn immediate_durability() {
        test_durability(Durability::Immediate, false).await;
    }
}<|MERGE_RESOLUTION|>--- conflicted
+++ resolved
@@ -21,16 +21,13 @@
         option::Options,
         oracle::Oracle,
         reader::{Reader, TxReader},
-        repair::{repair_last_corrupted_segment, restore_repair_files},
         transaction::{Mode, Transaction},
     },
     log::{
-        aof::log::Aol, write_field, Error as LogError, Metadata, MultiSegmentReader,
-        Options as LogOptions, SegmentRef, BLOCK_SIZE,
+        aof::log::Aol,
+        {write_field, Options as LogOptions, BLOCK_SIZE}, {Error as LogError, Metadata},
     },
 };
-
-use super::transaction::Durability;
 
 pub(crate) struct StoreInner {
     pub(crate) core: Arc<Core>,
@@ -252,48 +249,9 @@
     tx_id: u64,
     /// Commit timestamp
     commit_ts: u64,
-    /// Durability
-    durability: Durability,
 }
 
 impl Core {
-    fn initialize_indexer() -> Indexer {
-        Indexer::new()
-    }
-
-    // This function initializes the manifest log for the database to store all settings.
-    fn initialize_manifest(opts: &Options) -> Result<Aol> {
-        let manifest_subdir = opts.dir.join("manifest");
-        let mopts = LogOptions::default().with_file_extension("manifest".to_string());
-        Aol::open(&manifest_subdir, &mopts).map_err(Error::from)
-    }
-
-    // This function initializes the commit log (clog) for the database.
-    fn initialize_clog(opts: &Options) -> Result<Aol> {
-        // It first constructs the path to the clog subdirectory within the database directory.
-        let clog_subdir = opts.dir.join("clog");
-
-        // Then it creates a LogOptions object to configure the clog.
-        // The maximum file size for the clog is set to the max_segment_size option from the database options.
-        // The file extension for the clog files is set to "clog".
-        let copts = LogOptions::default()
-            .with_max_file_size(opts.max_segment_size)
-            .with_file_extension("clog".to_string());
-
-        // It then attempts to restore any repair files in the clog subdirectory.
-        // If this fails, the error is propagated up to the caller of the function.
-        // This is required because the repair operation may have failed, and the
-        // store should not be opened with existing repair files.
-        //
-        // Even though we are restoring the corrupted files, it will get repaired
-        // during in the load_index function.
-        restore_repair_files(clog_subdir.as_path().to_str().unwrap())?;
-
-        // Finally, it attempts to open the clog with the specified options.
-        // If this fails, the error is converted to a database error and then propagated up to the caller of the function.
-        Aol::open(&clog_subdir, &copts).map_err(Error::from)
-    }
-
     /// Creates a new Core with the given options.
     /// It initializes a new Indexer, opens or creates the manifest file,
     /// loads or creates metadata from the manifest file, updates the options with the loaded metadata,
@@ -302,20 +260,29 @@
     /// the Core instance.
     pub fn new(opts: Options, writes_tx: Sender<Task>) -> Result<Self> {
         // Initialize a new Indexer with the provided options.
-        let mut indexer = Self::initialize_indexer();
+        let mut indexer = Indexer::new(&opts);
 
         // Determine options for the manifest file and open or create it.
-        let mut manifest = Self::initialize_manifest(&opts)?;
-
-        // Load options from the manifest file.
-        let opts = Core::load_options(&opts, &mut manifest)?;
+        let manifest_subdir = opts.dir.join("manifest");
+        let mopts = LogOptions::default().with_file_extension("manifest".to_string());
+        let mut manifest = Aol::open(&manifest_subdir, &mopts)?;
+
+        // Load or create metadata from the manifest file.
+        let metadata = Core::load_or_create_metadata(&opts, &mopts, &mut manifest)?;
+
+        // Update options with the loaded metadata.
+        let opts = Options::from_metadata(metadata, opts.dir.clone())?;
 
         // Determine options for the commit log file and open or create it.
-        let mut clog = Self::initialize_clog(&opts)?;
+        let clog_subdir = opts.dir.join("clog");
+        let copts = LogOptions::default()
+            .with_max_file_size(opts.max_segment_size)
+            .with_file_extension("clog".to_string());
+        let clog = Aol::open(&clog_subdir, &copts)?;
 
         // Load the index from the commit log if it exists.
         if clog.size()? > 0 {
-            Core::load_index(&opts, &mut clog, &mut indexer)?;
+            Core::load_index(&opts, &copts, &mut indexer)?;
         }
 
         // Create and initialize an Oracle.
@@ -346,64 +313,32 @@
         Ok(self.oracle.read_ts())
     }
 
-    // The load_index function is responsible for loading the index from the log.
-    fn load_index(opts: &Options, clog: &mut Aol, indexer: &mut Indexer) -> Result<()> {
-        // The directory where the log segments are stored is determined.
+    fn load_index(opts: &Options, copts: &LogOptions, indexer: &mut Indexer) -> Result<()> {
         let clog_subdir = opts.dir.join("clog");
-
-        // The segments are read from the directory.
-        let sr = SegmentRef::read_segments_from_directory(clog_subdir.as_path())
-            .expect("should read segments");
-
-        // A MultiSegmentReader is created to read from multiple segments.
-        let reader = MultiSegmentReader::new(sr)?;
-
-        // A Reader is created from the MultiSegmentReader with the maximum segment size and block size.
-        let reader = Reader::new_from(reader, opts.max_segment_size, BLOCK_SIZE);
-
-        // A TxReader is created from the Reader to read transactions.
-        let mut tx_reader = TxReader::new(reader, opts.max_key_size, opts.max_value_size);
-
-        // A TxRecord is created to hold the transactions. The maximum number of entries per transaction is specified.
-        let mut tx = TxRecord::new(opts.max_entries_per_txn as usize);
-
-        // An Option is created to hold the segment ID and offset in case of corruption.
-        let mut corruption_info: Option<(u64, u64)> = None;
-
-        // A loop is started to read transactions.
+        let clog = Aol::open(&clog_subdir, copts)?;
+        let reader = Reader::new_from(clog, 0, BLOCK_SIZE)?;
+        let mut tx_reader = TxReader::new(reader)?;
+        let mut tx = TxRecord::new(opts.max_tx_entries as usize);
+
         loop {
-            // The TxRecord is reset for each iteration.
+            // Reset the transaction record before reading into it.
+            // Keeping the same transaction record instance avoids
+            // unnecessary allocations.
             tx.reset();
 
-            // The TxReader attempts to read into the TxRecord.
-            match tx_reader.read_into(&mut tx) {
-                // If the read is successful, the entries are processed.
-                Ok(value_offsets) => Core::process_entries(&tx, opts, &value_offsets, indexer)?,
-
-                // If the end of the file is reached, the loop is broken.
-                Err(Error::LogError(LogError::Eof(_))) => break,
-
-                // If a corruption error is encountered, the segment ID and offset are stored and the loop is broken.
-                Err(Error::LogError(LogError::Corruption(err))) => {
-                    corruption_info = Some((err.segment_id, err.offset));
-                    break;
+            // Read the next transaction record from the log.
+            let value_offsets = match tx_reader.read_into(&mut tx) {
+                Ok(value_offsets) => value_offsets,
+                Err(e) => {
+                    if let Error::LogError(LogError::Eof(_)) = e {
+                        break;
+                    } else {
+                        return Err(e);
+                    }
                 }
-
-                // If any other error is encountered, it is returned immediately.
-                Err(err) => return Err(err),
             };
-        }
-
-        // If a corruption was encountered, the last segment is repaired using the stored segment ID and offset.
-        // The reason why the last segment is repaired is because the last segment is the one that was being actively
-        // written to and acts like the active WAL file. Any corruption in the previous immutable segments is pure
-        // corruption of the data and should be handled by the user.
-        if let Some((corrupted_segment_id, corrupted_offset)) = corruption_info {
-            eprintln!(
-                "Repairing corrupted segment with id: {} and offset: {}",
-                corrupted_segment_id, corrupted_offset
-            );
-            repair_last_corrupted_segment(clog, opts, corrupted_segment_id, corrupted_offset)?;
+
+            Core::process_entries(&tx, opts, &value_offsets, indexer)?;
         }
 
         Ok(())
@@ -415,91 +350,59 @@
         value_offsets: &HashMap<Bytes, usize>,
         indexer: &mut Indexer,
     ) -> Result<()> {
-        let mut kv_pairs: Vec<KV<vart::VariableSizeKey, Bytes>> = tx
-            .entries
-            .iter()
-            .map(|entry| {
-                let index_value = ValueRef::encode(
-                    &entry.key,
-                    &entry.value,
-                    entry.metadata.as_ref(),
-                    value_offsets,
-                    opts.max_value_threshold,
-                );
-
-                KV {
-                    key: entry.key[..].into(),
-                    value: index_value,
-                    version: tx.header.id,
-                    ts: tx.header.ts,
-                }
-            })
-            .collect();
+        let mut kv_pairs = Vec::new();
+
+        for entry in &tx.entries {
+            let index_value = ValueRef::encode(
+                &entry.key,
+                &entry.value,
+                entry.metadata.as_ref(),
+                value_offsets,
+                opts.max_value_threshold,
+            );
+
+            kv_pairs.push(KV {
+                key: entry.key[..].into(),
+                value: index_value,
+                version: tx.header.id,
+                ts: tx.header.ts,
+            });
+        }
 
         indexer.bulk_insert(&mut kv_pairs)
     }
 
-    fn load_options(opts: &Options, manifest: &mut Aol) -> Result<Options> {
+    fn load_or_create_metadata(
+        opts: &Options,
+        mopts: &LogOptions,
+        manifest: &mut Aol,
+    ) -> Result<Metadata> {
         let current_metadata = opts.to_metadata();
-        let existing_metadata_list = if !manifest.size()? > 0 {
-            Core::load_manifests(opts)?
+        let existing_metadata = if !manifest.size()? > 0 {
+            Core::load_manifest(opts, mopts)?
         } else {
-            Vec::new()
+            None
         };
 
-        Core::validate_options(opts, &existing_metadata_list)?;
-
-        if let Some(existing) = existing_metadata_list.last() {
-            if *existing == current_metadata {
-                return Options::from_metadata(current_metadata, opts.dir.clone());
+        match existing_metadata {
+            Some(existing) if existing == current_metadata => Ok(current_metadata),
+            _ => {
+                let md_bytes = current_metadata.to_bytes()?;
+                let mut buf = Vec::new();
+                write_field(&md_bytes, &mut buf)?;
+                manifest.append(&buf)?;
+
+                Ok(current_metadata)
             }
         }
-
-        let md_bytes = current_metadata.to_bytes()?;
-        let mut buf = Vec::new();
-
-        // Write the metadata to the manifest [md_len: u32][md_bytes: Vec<u8>]
-        write_field(&md_bytes, &mut buf)?;
-        manifest.append(&buf)?;
-
-        // Update options with the loaded metadata.
-        Options::from_metadata(current_metadata, opts.dir.clone())
-    }
-
-    fn validate_options(opts: &Options, existing_metadata_list: &[Metadata]) -> Result<()> {
-        let mut last_max_value_size = 0;
-        let mut last_max_key_size = 0;
-        for metadata in existing_metadata_list {
-            let options = Options::from_metadata(metadata.clone(), opts.dir.clone())?;
-            if options.max_value_size < last_max_value_size {
-                return Err(Error::MaxValueSizeCannotBeDecreased);
-            }
-            if options.max_key_size < last_max_key_size {
-                return Err(Error::MaxKeySizeCannotBeDecreased);
-            }
-            last_max_value_size = options.max_value_size;
-            last_max_key_size = options.max_key_size;
-        }
-
-        // Include current opts in the comparison
-        if opts.max_value_size < last_max_value_size {
-            return Err(Error::MaxValueSizeCannotBeDecreased);
-        }
-        if opts.max_key_size < last_max_key_size {
-            return Err(Error::MaxKeySizeCannotBeDecreased);
-        }
-
-        Ok(())
-    }
-    /// Loads the latest options from the manifest log.
-    fn load_manifests(opts: &Options) -> Result<Vec<Metadata>> {
+    }
+
+    fn load_manifest(opts: &Options, mopts: &LogOptions) -> Result<Option<Metadata>> {
         let manifest_subdir = opts.dir.join("manifest");
-        let sr = SegmentRef::read_segments_from_directory(manifest_subdir.as_path())
-            .expect("should read segments");
-        let reader = MultiSegmentReader::new(sr)?;
-        let mut reader = Reader::new_from(reader, 0, BLOCK_SIZE);
-
-        let mut manifests: Vec<Metadata> = Vec::new(); // Initialize with an empty Vec
+        let mlog = Aol::open(&manifest_subdir, mopts)?;
+        let mut reader = Reader::new_from(mlog, 0, BLOCK_SIZE)?;
+
+        let mut md: Option<Metadata> = None; // Initialize with None
 
         loop {
             // Read the next transaction record from the log.
@@ -516,10 +419,10 @@
             let len = u32::from_be_bytes(len_buf) as usize; // Convert bytes to length
             let mut md_bytes = vec![0u8; len];
             reader.read(&mut md_bytes)?; // Read the actual metadata
-            manifests.push(Metadata::new(Some(md_bytes))); // Add the new metadata to the Vec
-        }
-
-        Ok(manifests)
+            md = Some(Metadata::new(Some(md_bytes))); // Update md with the new metadata
+        }
+
+        Ok(md)
     }
 
     fn is_closed(&self) -> bool {
@@ -575,39 +478,15 @@
 
         tx_record.encode(&mut buf, current_offset, &mut committed_values_offsets)?;
 
-        self.append_to_log(&buf, req.durability)?;
+        self.append_to_log(&buf)?;
         self.write_to_index(&req, &committed_values_offsets)?;
 
         Ok(())
     }
 
-    fn append_to_log(&self, tx_record: &BytesMut, durability: Durability) -> Result<()> {
+    fn append_to_log(&self, tx_record: &BytesMut) -> Result<()> {
         let mut clog = self.clog.write();
-
-        match durability {
-            Durability::Immediate => {
-                // Immediate durability means that the transaction is made to
-                // fsync the data to disk before returning.
-                clog.append(tx_record)?;
-                clog.sync()?;
-            }
-            Durability::Eventual => {
-<<<<<<< HEAD
-=======
-                // Eventual durability means that the transaction is made to
-                // write to disk using the write_all method. But it does not
-                // fsync the data to disk before returning.
-                clog.append(tx_record)?;
-                clog.flush()?;
-            }
-            Durability::Weak => {
-                // Weak durability means that the transaction is made to
-                // write to disk in size of BLOCK_SIZE. And it does not
-                // fsync the data to disk before returning.
->>>>>>> 7e0a0d51
-                clog.append(tx_record)?;
-            }
-        }
+        clog.append(tx_record)?;
 
         Ok(())
     }
@@ -647,7 +526,6 @@
         entries: Vec<Entry>,
         tx_id: u64,
         commit_ts: u64,
-        durability: Durability,
     ) -> Result<Receiver<Result<()>>> {
         let (tx, rx) = bounded(1);
         let req = Task {
@@ -655,7 +533,6 @@
             done: Some(tx),
             tx_id,
             commit_ts,
-            durability,
         };
         self.writes_tx.send(req).await?;
         Ok(rx)
@@ -664,13 +541,10 @@
 
 #[cfg(test)]
 mod tests {
-    use rand::prelude::SliceRandom;
-    use rand::Rng;
     use std::sync::Arc;
 
     use crate::storage::kv::option::Options;
     use crate::storage::kv::store::{Store, Task, TaskRunner};
-    use crate::storage::kv::transaction::Durability;
 
     use async_channel::bounded;
     use std::sync::atomic::{AtomicU64, Ordering};
@@ -683,7 +557,7 @@
     }
 
     #[tokio::test]
-    async fn bulk_insert_and_reload() {
+    async fn bulk_insert() {
         // Create a temporary directory for testing
         let temp_dir = create_temp_directory();
 
@@ -730,11 +604,10 @@
         // Drop the store to simulate closing it
         store.close().await.unwrap();
 
-        // Create a new store instance but with values read from disk
+        // Create a new Core instance with VariableKey after dropping the previous one
         let mut opts = Options::new();
         opts.dir = temp_dir.path().to_path_buf();
-        // This is to ensure values are read from disk
-        opts.max_value_threshold = 0;
+        opts.max_value_threshold = 3;
 
         let store = Store::new(opts).expect("should create store");
 
@@ -761,84 +634,16 @@
         let store = Store::new(opts.clone()).expect("should create store");
         store.close().await.unwrap();
 
+        drop(store);
+
         // Update the options and use them to update the new store instance
         let mut opts = opts.clone();
+        opts.max_active_snapshots = 10;
         opts.max_value_cache_size = 5;
 
         let store = Store::new(opts.clone()).expect("should create store");
         let store_opts = store.inner.as_ref().unwrap().core.opts.clone();
         assert_eq!(store_opts, opts);
-    }
-
-    #[tokio::test]
-    async fn increasing_max_key_value_size() {
-        // Create a temporary directory for testing
-        let temp_dir = create_temp_directory();
-
-        // Create store options with the test directory
-        let mut opts = Options::new();
-        opts.dir = temp_dir.path().to_path_buf();
-
-        // Create a new store instance with VariableKey as the key type
-        let store = Store::new(opts.clone()).expect("should create store");
-        store.close().await.unwrap();
-
-        // Update the options and use them to update the new store instance
-        let mut opts = opts.clone();
-        opts.max_key_size += 1;
-        opts.max_value_size += 1;
-
-        // Try to create a new store instance with the updated options
-        let result = Store::new(opts.clone());
-        assert!(
-            result.is_ok(),
-            "should not throw an error when max_key_size or max_value_size is increased"
-        );
-    }
-
-    #[tokio::test]
-    async fn decreasing_max_key_value_size() {
-        // Create a temporary directory for testing
-        let temp_dir = create_temp_directory();
-
-        // Create store options with the test directory
-        let mut opts = Options::new();
-        opts.dir = temp_dir.path().to_path_buf();
-
-        // Create a new store instance with VariableKey as the key type
-        let store = Store::new(opts.clone()).expect("should create store");
-        store.close().await.unwrap();
-
-        // Update the options and use them to update the new store instance
-        {
-            let mut opts = opts.clone();
-            opts.max_key_size -= 1;
-
-            let result = Store::new(opts.clone());
-            assert!(
-                result.is_err(),
-                "should throw an error when max_key_size is decreased"
-            );
-            assert_eq!(
-                result.err().unwrap().to_string(),
-                "Max key size cannot be decreased".to_string()
-            );
-        }
-
-        {
-            let mut opts = opts.clone();
-            opts.max_value_size -= 1;
-            let result = Store::new(opts.clone());
-            assert!(
-                result.is_err(),
-                "should throw an error when max_value_size is decreased"
-            );
-
-            assert_eq!(
-                result.err().unwrap().to_string(),
-                "Max value size cannot be decreased".to_string()
-            );
-        }
     }
 
     #[tokio::test]
@@ -949,7 +754,6 @@
                     done: Some(done_tx),
                     tx_id: i,
                     commit_ts: i,
-                    durability: Durability::default(),
                 })
                 .await
                 .unwrap();
@@ -1092,11 +896,10 @@
         }
     }
 
-    async fn test_records_when_store_is_dropped(
-        durability: Durability,
-        wait: bool,
-        should_exist: bool,
-    ) {
+    // This test is relevant today because unless the store is dropped, the data will not be persisted to disk.
+    // Once the store automatically syncs the data to disk, this test will not verify the intended behaviour.
+    #[tokio::test(flavor = "multi_thread")]
+    async fn records_not_lost_when_store_is_dropped() {
         // Create a temporary directory for testing
         let temp_dir = create_temp_directory();
 
@@ -1113,7 +916,6 @@
 
             // Insert an item into the store
             let mut txn = store.begin().unwrap();
-            txn.set_durability(durability);
             txn.set(key, value).unwrap();
             txn.commit().await.unwrap();
 
@@ -1121,10 +923,8 @@
             drop(store);
         }
 
-        if wait {
-            // Give some room for the store to close asynchronously
-            tokio::time::sleep(tokio::time::Duration::from_millis(1)).await;
-        }
+        // Give some room for the store to close asynchronously
+        tokio::time::sleep(tokio::time::Duration::from_millis(100)).await;
 
         {
             // Reopen the store
@@ -1134,41 +934,8 @@
             let txn = store.begin().unwrap();
             let val = txn.get(key).unwrap();
 
-            if should_exist {
-                assert_eq!(val.unwrap(), value);
-            } else {
-                assert!(val.is_none());
-            }
-        }
-    }
-
-    // This test is relevant today because unless the store is dropped, the data will not be persisted to disk.
-    // Once the store automatically syncs the data to disk, this test will not verify the intended behaviour.
-    #[tokio::test(flavor = "multi_thread")]
-    async fn weak_durability_records_persist_after_drop() {
-        test_records_when_store_is_dropped(Durability::Weak, true, true).await;
-    }
-
-    #[tokio::test]
-    async fn eventual_durability_records_persist_after_drop() {
-        test_records_when_store_is_dropped(Durability::Eventual, true, true).await;
-    }
-
-    // This simulates the case where the store is dropped and not closed, which will cause the data to be lost.
-    #[tokio::test]
-    async fn weak_durability_records_lost_without_wait() {
-        test_records_when_store_is_dropped(Durability::Weak, false, false).await;
-    }
-
-    #[tokio::test]
-    async fn eventual_durability_records_persist_without_wait() {
-        test_records_when_store_is_dropped(Durability::Eventual, false, true).await;
-    }
-
-    #[tokio::test]
-    async fn strong_durability_records_persist() {
-        test_records_when_store_is_dropped(Durability::Immediate, true, true).await;
-        test_records_when_store_is_dropped(Durability::Immediate, false, true).await;
+            assert_eq!(val.unwrap(), value);
+        }
     }
 
     #[tokio::test]
@@ -1195,86 +962,4 @@
             "should close store without error"
         );
     }
-
-    /// Returns pairs of key, value
-    fn gen_data(count: usize, key_size: usize, value_size: usize) -> Vec<(Vec<u8>, Vec<u8>)> {
-        let mut pairs = vec![];
-
-        for _ in 0..count {
-            let key: Vec<u8> = (0..key_size).map(|_| rand::thread_rng().gen()).collect();
-            let value: Vec<u8> = (0..value_size).map(|_| rand::thread_rng().gen()).collect();
-            pairs.push((key, value));
-        }
-
-        pairs
-    }
-
-    async fn test_durability(durability: Durability, wait_enabled: bool) {
-        // Create a temporary directory for testing
-        let temp_dir = create_temp_directory();
-
-        // Create store options with the test directory
-        let mut opts = Options::new();
-        opts.dir = temp_dir.path().to_path_buf();
-
-        let num_elements = 100;
-        let pairs = gen_data(num_elements, 16, 20);
-
-        {
-            // Create a new store instance
-            let store = Store::new(opts.clone()).expect("should create store");
-
-            let mut txn = store.begin().unwrap();
-            txn.set_durability(durability);
-
-            {
-                for i in 0..num_elements {
-                    let (key, value) = &pairs[i % pairs.len()];
-                    txn.set(key.as_slice(), value.as_slice()).unwrap();
-                }
-            }
-            txn.commit().await.unwrap();
-
-            drop(store);
-        }
-
-        // Wait for a while to let close be called on drop as it is executed asynchronously
-        if wait_enabled {
-            tokio::time::sleep(tokio::time::Duration::from_millis(10)).await;
-        }
-
-        let store = Store::new(opts.clone()).expect("should create store");
-        let txn = store.begin().unwrap();
-
-        let mut key_order: Vec<usize> = (0..num_elements).collect();
-        key_order.shuffle(&mut rand::thread_rng());
-
-        {
-            for i in &key_order {
-                let (key, value) = &pairs[*i % pairs.len()];
-                let val = txn.get(key.as_slice()).unwrap().unwrap();
-                assert_eq!(&val, value);
-            }
-        }
-    }
-
-    #[tokio::test(flavor = "multi_thread")]
-<<<<<<< HEAD
-    async fn eventual_durability() {
-        test_durability(Durability::Eventual, true).await;
-=======
-    async fn weak_durability() {
-        test_durability(Durability::Weak, true).await;
-    }
-
-    #[tokio::test]
-    async fn eventual_durability() {
-        test_durability(Durability::Eventual, false).await;
->>>>>>> 7e0a0d51
-    }
-
-    #[tokio::test]
-    async fn immediate_durability() {
-        test_durability(Durability::Immediate, false).await;
-    }
 }